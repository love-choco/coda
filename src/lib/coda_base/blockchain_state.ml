--- conflicted
+++ resolved
@@ -73,7 +73,7 @@
 
   val var_to_triples : var -> (Boolean.var Triple.t list, _) Checked.t
 
-  type display = (string, string, string) t_ [@@deriving yojson]
+  type display = (string, string, string, string) t_ [@@deriving yojson]
 
   val display : value -> display
 
@@ -104,37 +104,23 @@
 end) : S = struct
   module Stable = struct
     module V1 = struct
-<<<<<<< HEAD
-      type ( 'staged_ledger_hash
-           , 'snarked_ledger_hash
-           , 'pending_coinbase_hash
-           , 'time ) t_ =
-        { staged_ledger_hash: 'staged_ledger_hash
-        ; snarked_ledger_hash: 'snarked_ledger_hash
-        ; pending_coinbase_hash: 'pending_coinbase_hash
-        ; timestamp: 'time }
-      [@@deriving bin_io, sexp, fields, eq, compare, hash]
-
-      type t =
-        ( Staged_ledger_hash.Stable.V1.t
-        , Frozen_ledger_hash.Stable.V1.t
-        , Pending_coinbase.Hash.t
-        , Block_time.Stable.V1.t )
-        t_
-      [@@deriving bin_io, sexp, eq, compare, hash]
-=======
       module T = struct
         let version = 1
 
-        type ('staged_ledger_hash, 'snarked_ledger_hash, 'time) t_ =
+        type ( 'staged_ledger_hash
+             , 'snarked_ledger_hash
+             , 'pending_coinbase_hash
+             , 'time ) t_ =
           { staged_ledger_hash: 'staged_ledger_hash
           ; snarked_ledger_hash: 'snarked_ledger_hash
+          ; pending_coinbase_hash: 'pending_coinbase_hash
           ; timestamp: 'time }
         [@@deriving bin_io, sexp, fields, eq, compare, hash, yojson]
 
         type t =
           ( Staged_ledger_hash.Stable.V1.t
           , Frozen_ledger_hash.Stable.V1.t
+          , Pending_coinbase.Hash.t
           , Block_time.Stable.V1.t )
           t_
         [@@deriving bin_io, sexp, eq, compare, hash]
@@ -150,7 +136,6 @@
       let name = "coda_base_blockchain_state"
 
       type latest = Latest.t
->>>>>>> 60ec8f84
     end
 
     module Registrar = Module_version.Registration.Make (Module_decl)
@@ -250,19 +235,13 @@
     ; pending_coinbase_hash= Pending_coinbase.Hash.empty_hash
     ; timestamp= Genesis_state_timestamp.value |> Block_time.of_time }
 
-<<<<<<< HEAD
-  let to_string_record t =
-    Printf.sprintf
-      "{staged_ledger_hash|%s}|{ledger_hash|%s}|{pending_coinbase_hash|%s}|{timestamp|%s}"
-      (Base64.encode_string (Staged_ledger_hash.to_string t.staged_ledger_hash))
-      (Base64.encode_string (Frozen_ledger_hash.to_bytes t.snarked_ledger_hash))
-      (Base64.encode_string
-         (Pending_coinbase.Hash.to_bytes t.pending_coinbase_hash))
-      (Time.to_string (Block_time.to_time t.timestamp))
-=======
-  type display = (string, string, string) t_ [@@deriving yojson]
-
-  let display {staged_ledger_hash; snarked_ledger_hash; timestamp} =
+  type display = (string, string, string, string) t_ [@@deriving yojson]
+
+  let display
+      { staged_ledger_hash
+      ; snarked_ledger_hash
+      ; pending_coinbase_hash
+      ; timestamp } =
     { staged_ledger_hash=
         Visualization.display_short_sexp (module Ledger_hash)
         @@ Staged_ledger_hash.ledger_hash staged_ledger_hash
@@ -270,10 +249,13 @@
         Visualization.display_short_sexp
           (module Frozen_ledger_hash)
           snarked_ledger_hash
+    ; pending_coinbase_hash=
+        Visualization.display_short_sexp
+          (module Pending_coinbase.Hash)
+          pending_coinbase_hash
     ; timestamp=
         Time.to_string_trimmed ~zone:Time.Zone.utc
           (Block_time.to_time timestamp) }
->>>>>>> 60ec8f84
 
   module Message = struct
     open Tick
