--- conflicted
+++ resolved
@@ -18,16 +18,12 @@
   end
 
   module Ledger_proof_statement = Transaction_snark.Statement
-
-<<<<<<< HEAD
-module Ledger_proof_statement = Transaction_snark.Statement
-module Pending_coinbase_stack_state =
-  Transaction_snark.Pending_coinbase_stack_state
-=======
+  module Pending_coinbase_stack_state =
+    Transaction_snark.Pending_coinbase_stack_state
+
   module Ledger_proof = struct
     type t = Ledger_proof_statement.t * Sok_message.Digest.Stable.V1.t
     [@@deriving sexp, bin_io]
->>>>>>> 60ec8f84
 
     let underlying_proof (_ : t) = Proof.dummy
 
@@ -54,24 +50,18 @@
     let of_bytes = Staged_ledger_hash.Aux_hash.of_bytes
   end
 
+  module Transaction_witness = Coda_base.Transaction_witness
+  module Pending_coinbase = Coda_base.Pending_coinbase
+  module Pending_coinbase_hash = Coda_base.Pending_coinbase.Hash
   module Transaction_snark_work =
     Staged_ledger.Make_completed_work (Public_key.Compressed) (Ledger_proof)
       (Ledger_proof_statement)
 
-<<<<<<< HEAD
-module Transaction_witness = Coda_base.Transaction_witness
-module Pending_coinbase = Coda_base.Pending_coinbase
-module Pending_coinbase_hash = Coda_base.Pending_coinbase.Hash
-module Transaction_snark_work =
-  Staged_ledger.Make_completed_work (Public_key.Compressed) (Ledger_proof)
-    (Ledger_proof_statement)
-=======
   module User_command = struct
     include (
       User_command :
         module type of User_command
         with module With_valid_signature := User_command.With_valid_signature )
->>>>>>> 60ec8f84
 
     let fee (t : t) = Payload.fee t.payload
 
@@ -119,49 +109,9 @@
 
     include T
 
-<<<<<<< HEAD
-  include T
-
-  include (
-    Coda_base.Transaction :
-      module type of Coda_base.Transaction with type t := t )
-end
-
-module Staged_ledger = Staged_ledger.Make (struct
-  module Compressed_public_key = Signature_lib.Public_key.Compressed
-  module User_command = User_command
-  module Fee_transfer = Coda_base.Fee_transfer
-  module Coinbase = Coda_base.Coinbase
-  module Transaction = Transaction
-  module Ledger_hash = Coda_base.Ledger_hash
-  module Frozen_ledger_hash = Coda_base.Frozen_ledger_hash
-  module Ledger_proof_statement = Ledger_proof_statement
-  module Proof = Proof
-  module Sok_message = Coda_base.Sok_message
-  module Ledger_proof = Ledger_proof
-  module Ledger_proof_verifier = Ledger_proof_verifier
-  module Staged_ledger_aux_hash = Staged_ledger_aux_hash
-  module Staged_ledger_hash = Coda_base.Staged_ledger_hash
-  module Transaction_snark_work = Transaction_snark_work
-  module Staged_ledger_diff = Staged_ledger_diff
-  module Account = Coda_base.Account
-  module Ledger = Coda_base.Ledger
-  module Sparse_ledger = Coda_base.Sparse_ledger
-  module Pending_coinbase = Pending_coinbase
-  module Pending_coinbase_hash = Pending_coinbase.Hash
-  module Transaction_witness = Transaction_witness
-  module Pending_coinbase_stack_state = Pending_coinbase_stack_state
-  module Pending_coinbase_update = Pending_coinbase_update
-
-  module Config = struct
-    let transaction_capacity_log_2 = 7
-
-    let work_delay_factor = 2
-=======
     include (
       Coda_base.Transaction :
         module type of Coda_base.Transaction with type t := t )
->>>>>>> 60ec8f84
   end
 
   module Staged_ledger = Staged_ledger.Make (struct
@@ -185,6 +135,11 @@
     module Account = Coda_base.Account
     module Ledger = Coda_base.Ledger
     module Sparse_ledger = Coda_base.Sparse_ledger
+    module Pending_coinbase = Pending_coinbase
+    module Pending_coinbase_hash = Pending_coinbase_hash
+    module Pending_coinbase_stack_state = Pending_coinbase_stack_state
+    module Transaction_witness = Transaction_witness
+    module Pending_coinbase_update = Pending_coinbase_update
   end)
 
   (* Generate valid payments for each blockchain state by having 
@@ -225,7 +180,10 @@
     module Transaction_snark_work = Transaction_snark_work
     module Staged_ledger_diff = Staged_ledger_diff
     module External_transition = External_transition
+    module Transaction_witness = Transaction_witness
     module Staged_ledger = Staged_ledger
+    module Pending_coinbase_stack_state = Pending_coinbase_stack_state
+    module Pending_coinbase_hash = Pending_coinbase_hash
 
     let max_length = Inputs.max_length
   end
@@ -271,83 +229,12 @@
       in
       let%bind ( `Hash_after_applying next_staged_ledger_hash
                , `Ledger_proof ledger_proof_opt
-               , `Staged_ledger _ ) =
+               , `Staged_ledger _
+               , `Pending_coinbase_update pending_coinbase_update ) =
         Staged_ledger.apply_diff_unchecked parent_staged_ledger
           staged_ledger_diff
         |> Deferred.Or_error.ok_exn
       in
-<<<<<<< HEAD
-      User_command.sign sender_keypair payload )
-
-module Blockchain_state = External_transition.Protocol_state.Blockchain_state
-module Protocol_state = External_transition.Protocol_state
-
-module Transition_frontier_inputs = struct
-  module Staged_ledger_aux_hash = Staged_ledger_aux_hash
-  module Ledger_proof_statement = Ledger_proof_statement
-  module Ledger_proof = Ledger_proof
-  module Transaction_snark_work = Transaction_snark_work
-  module Staged_ledger_diff = Staged_ledger_diff
-  module External_transition = External_transition
-  module Staged_ledger = Staged_ledger
-  module Transaction_witness = Transaction_witness
-  module Pending_coinbase_hash = Pending_coinbase_hash
-  module Pending_coinbase_stack_state = Pending_coinbase_stack_state
-end
-
-module Transition_frontier =
-  Transition_frontier.Make (Transition_frontier_inputs)
-
-let gen_breadcrumb ~logger :
-    (   Transition_frontier.Breadcrumb.t Deferred.t
-     -> Transition_frontier.Breadcrumb.t Deferred.t)
-    Quickcheck.Generator.t =
-  let open Quickcheck.Let_syntax in
-  let gen_slot_advancement = Int.gen_incl 1 10 in
-  let%map make_next_consensus_state =
-    Consensus.For_tests.gen_consensus_state ~gen_slot_advancement
-  in
-  fun parent_breadcrumb_deferred ->
-    let open Deferred.Let_syntax in
-    let%bind parent_breadcrumb = parent_breadcrumb_deferred in
-    let parent_staged_ledger =
-      Transition_frontier.Breadcrumb.staged_ledger parent_breadcrumb
-    in
-    let transactions =
-      gen_payments (Staged_ledger.ledger parent_staged_ledger)
-    in
-    let {Keypair.public_key= largest_account_public_key; _} =
-      Genesis_ledger.largest_account_keypair_exn ()
-    in
-    let get_completed_work stmts =
-      let {Keypair.public_key; _} = Keypair.create () in
-      let prover = Public_key.compress public_key in
-      Some
-        { Transaction_snark_work.Checked.fee= Fee.Unsigned.of_int 1
-        ; proofs=
-            List.map stmts ~f:(fun stmt -> (stmt, Sok_message.Digest.default))
-        ; prover }
-    in
-    let staged_ledger_diff =
-      Staged_ledger.create_diff parent_staged_ledger ~logger
-        ~self:(Public_key.compress largest_account_public_key)
-        ~transactions_by_fee:transactions ~get_completed_work
-    in
-    let%bind ( `Hash_after_applying next_staged_ledger_hash
-             , `Ledger_proof ledger_proof_opt
-             , `Staged_ledger _
-             , `Pending_coinbase_update _ ) =
-      Staged_ledger.apply_diff_unchecked parent_staged_ledger
-        staged_ledger_diff
-      |> Deferred.Or_error.ok_exn
-    in
-    let previous_transition_with_hash =
-      Transition_frontier.Breadcrumb.transition_with_hash parent_breadcrumb
-    in
-    let previous_protocol_state =
-      With_hash.data previous_transition_with_hash
-      |> External_transition.Verified.protocol_state
-=======
       let previous_transition_with_hash =
         Transition_frontier.Breadcrumb.transition_with_hash parent_breadcrumb
       in
@@ -369,6 +256,7 @@
         Blockchain_state.create_value ~timestamp:(Block_time.now ())
           ~snarked_ledger_hash:next_ledger_hash
           ~staged_ledger_hash:next_staged_ledger_hash
+          ~pending_coinbase_hash:pending_coinbase_update.new_root
       in
       let previous_state_hash =
         Consensus.Protocol_state.hash previous_protocol_state
@@ -427,7 +315,6 @@
         assert (status = `Added) ) ;
     let root_transaction_snark_scan_state =
       Staged_ledger.Scan_state.empty ()
->>>>>>> 60ec8f84
     in
     let genesis_protocol_state_with_hash =
       Consensus.For_tests.create_genesis_protocol_state
@@ -436,16 +323,8 @@
     let genesis_protocol_state =
       With_hash.data genesis_protocol_state_with_hash
     in
-<<<<<<< HEAD
-    let next_blockchain_state =
-      Blockchain_state.create_value ~timestamp:(Block_time.now ())
-        ~snarked_ledger_hash:next_ledger_hash
-        ~staged_ledger_hash:next_staged_ledger_hash
-        ~pending_coinbase_hash:Pending_coinbase_hash.empty_hash
-=======
     let genesis_protocol_state_hash =
       With_hash.hash genesis_protocol_state_with_hash
->>>>>>> 60ec8f84
     in
     let root_ledger_hash =
       genesis_protocol_state |> Consensus.Protocol_state.blockchain_state
