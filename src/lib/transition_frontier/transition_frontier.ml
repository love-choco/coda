--- conflicted
+++ resolved
@@ -127,14 +127,9 @@
                           make_actions Sent_invalid_proof
                       | Pre_diff (Bad_signature _) ->
                           make_actions Sent_invalid_signature
-<<<<<<< HEAD
                       | Pre_diff _
-                      | Bad_prev_hash _
                       | Non_zero_fee_excess _
                       | Insufficient_work _ ->
-=======
-                      | Pre_diff _ | Non_zero_fee_excess _ ->
->>>>>>> 6cf16911
                           make_actions Gossiped_invalid_transition
                       | Unexpected _ ->
                           failwith
