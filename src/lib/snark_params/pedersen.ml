[%%import
"../../config.mlh"]

open Core_kernel
open Snark_bits
open Fold_lib
open Tuple_lib

[%%if
fake_hash]

open Coda_digestif

[%%endif]

module type S = sig
  type curve

  type window_table

  type scalar_field

  module Digest : sig
    type t [@@deriving bin_io, sexp, eq, hash, compare]

    val size_in_bits : int

    val fold : t -> bool Triple.t Fold.t

    val ( = ) : t -> t -> bool

    module Bits : Bits_intf.S with type t := t

    module Snarkable (Impl : Snark_intf.S) :
      Impl.Snarkable.Bits.Lossy
      with type Packed.var = Impl.Field.Var.t
       and type Packed.value = Impl.Field.t
       and type Unpacked.value = Impl.Field.t
  end

  module Params : sig
    type t = curve array
  end

  val local_function :
    negate:('a -> 'a) -> add:('a -> 'a -> 'a) -> bool Triple.t -> 'a -> 'a

  module State : sig
    type t

    val create : ?triples_consumed:int -> ?init:curve -> unit -> t

    val update_fold_chunked : t -> bool Triple.t Fold.t -> t

    val update_fold_unchunked : t -> bool Triple.t Fold.t -> t

    val update_fold : t -> bool Triple.t Fold.t -> t

    val set_chunked_fold : bool -> unit

    val digest : t -> Digest.t

    val triples_consumed : t -> int

    val acc : t -> curve

    val salt : string -> t

    val acc_of_sections :
         [`Acc of curve * int | `Data of bool Triple.t Fold.t | `Skip of int]
         list
      -> curve
  end

  val hash_fold : State.t -> bool Triple.t Fold.t -> State.t

  val digest_fold : State.t -> bool Triple.t Fold.t -> Digest.t
end

module Make (Inputs : Pedersen_inputs_intf.S) :
  S
  with type curve := Inputs.Curve.t
   and type window_table := Inputs.Curve.Window_table.t
   and type scalar_field := Inputs.Scalar_field.t
   and type Digest.t = Inputs.Field.t = struct
  open Inputs

  module Digest = struct
    type t = Field.t [@@deriving sexp, bin_io, compare, hash, eq]

    let size_in_bits = Field.size_in_bits

    let ( = ) = equal

    module Snarkable = Bits.Snarkable.Field
    module Bits = Bits.Make_field (Field) (Bigint)

    let fold t = Fold.group3 ~default:false (Bits.fold t)
  end

  let scalar_size_in_triples =
    (* value is an integer c such that

       4 * 2^{4*c} / 15 < (Scalar_field.size - 1) / 2

       taking lgs yields

       2 + 4c - lg(15) <= Scalar_field.size_in_bits - 1
       4c <= Scalar_field.size_in_bits + lg(15) - 3

       lg(15) ~= 3.9 > 3  so if
       4c <= Scalar_field.size_in_bits
       then
       4c <= Scalar_field.size_in_bits + lg(15) - 3

       Hence we can take c = floor(Scalar_field.size_in_bits / 4)
    *)
    Scalar_field.size_in_bits / 4

  module Params = struct
    type t = Curve.t array
  end

  let local_function ~negate ~add (b0, b1, sign) c =
    let ( + ) = add in
    let x =
      match Four.of_bits_lsb (b0, b1) with
      | Zero -> c
      | One -> c + c
      | Two -> c + c + c
      | Three -> c + c + c + c
    in
    if sign then negate x else x

  module State = struct
    [%%if
    fake_hash]

    type t = {triples_consumed: int; acc: Curve.t; ctx: Digestif.SHA256.ctx}

    let create ?(triples_consumed = 0) ?(init = Curve.zero) () =
      {acc= init; triples_consumed; ctx= Digestif.SHA256.init ()}

    let update_fold (t : t) (fold : bool Triple.t Fold.t) =
      O1trace.measure "pedersen fold" (fun () ->
          let params = Inputs.params in
          let max_num_params = scalar_size_in_triples * Array.length params in
          (* As much space as we could need: we can only have up to [length params] triples before we overflow that, and each triple is packed into a single byte *)
          let bs = Bigstring.init max_num_params ~f:(fun _ -> '0') in
          let triples_consumed_here =
            fold.fold ~init:0 ~f:(fun i (b0, b1, b2) ->
                Bigstring.set_uint8 bs ~pos:i
                  ((4 * Bool.to_int b2) + (2 * Bool.to_int b1) + Bool.to_int b0) ;
                i + 1 )
          in
          let ctx = Digestif.SHA256.feed_bigstring t.ctx bs in
          let bit_at s i =
            (Char.to_int s.[i / 8] lsr (7 - (i % 8))) land 1 = 1
          in
          let dgst = (Digestif.SHA256.get ctx :> string) in
          O1trace.trace_event "about to make field element" ;
          let bits = List.init 256 ~f:(bit_at dgst) in
          let x = Field.project bits in
          { acc= Curve.point_near_x x
          ; ctx
          ; triples_consumed= t.triples_consumed + triples_consumed_here } )

    let acc t = t.acc

    let acc_of_sections secs =
      let t = create () in
      List.fold_left secs ~init:t ~f:(fun acc sec ->
          match sec with
          | `Acc (acc', n) ->
              { acc with
                acc= Curve.add acc' acc.acc
              ; triples_consumed= acc.triples_consumed + n }
          | `Skip n -> {acc with triples_consumed= acc.triples_consumed + n}
          | `Data ts -> update_fold acc ts )
      |> acc

    let triples_consumed t = t.triples_consumed

    let set_chunked_fold _ = ()

    let update_fold_chunked = update_fold

    let update_fold_unchunked = update_fold

    [%%else]

    type t =
      { acc: Curve.t
      ; mutable acc_finalized: Curve.t option
      ; scalar_chunks_consumed: int
      ; scalar_triples_consumed: int
      ; scalar_coefficient: Scalar_field.t
      ; scalar_acc: Scalar_field.t }

    let sixteen_times ~add x =
      let ( + ) = add in
      let x2 = x + x in
      let x4 = x2 + x2 in
      let x8 = x4 + x4 in
      x8 + x8

<<<<<<< HEAD
=======
    (*
>>>>>>> 523a1077
    let%test_unit "sixteen_times" =
      let module F = struct
        include Scalar_field

        let compare x y = if equal x y then 0 else 1
      end in
      let x = F.random () in
      [%test_eq: F.t] F.(mul (of_int 16) x) (sixteen_times ~add:F.add x)
<<<<<<< HEAD
=======
       *)
>>>>>>> 523a1077

    let update ~(scale : int -> Scalar_field.t -> Curve.t) (t : t) triple =
      let term =
        local_function ~negate:Scalar_field.negate ~add:Scalar_field.add triple
          t.scalar_coefficient
      in
      let new_scalar_acc = Scalar_field.add t.scalar_acc term in
      let ( acc
          , scalar_acc
          , scalar_chunks_consumed
          , scalar_triples_consumed
          , scalar_coefficient ) =
        let chunk_complete =
          t.scalar_triples_consumed = scalar_size_in_triples - 1
        in
        if chunk_complete then
          ( Curve.(add t.acc (scale t.scalar_chunks_consumed new_scalar_acc))
          , Scalar_field.zero
          , t.scalar_chunks_consumed + 1
          , 0
          , Scalar_field.one )
        else
          ( t.acc
          , new_scalar_acc
          , t.scalar_chunks_consumed
          , t.scalar_triples_consumed + 1
          , sixteen_times ~add:Scalar_field.add t.scalar_coefficient )
      in
      { acc
      ; acc_finalized= None
      ; scalar_acc
      ; scalar_chunks_consumed
      ; scalar_triples_consumed
      ; scalar_coefficient }

    let pow2 k =
      let rec go acc i =
        if i = 0 then acc else go (Scalar_field.add acc acc) (i - 1)
      in
      go Scalar_field.one k

    let create ?(triples_consumed = 0) ?(init = Curve.zero) () =
      let scalar_triples_consumed =
        triples_consumed mod scalar_size_in_triples
      in
      let scalar_coefficient = pow2 (4 * scalar_triples_consumed) in
      { acc= init
      ; acc_finalized= None
      ; scalar_acc= Scalar_field.zero
      ; scalar_chunks_consumed= triples_consumed / scalar_size_in_triples
      ; scalar_triples_consumed
      ; scalar_coefficient }

    let update_fold_chunked t0 (fold : bool Triple.t Fold.t) : t =
      O1trace.measure "pedersen fold" (fun () ->
          let tables = Lazy.force Inputs.window_tables in
          let scale i x = Curve.Window_table.scale_field tables.(i) x in
          fold.fold ~f:(update ~scale) ~init:t0 )

    let update_fold_unchunked (t0 : t) (fold : bool Triple.t Fold.t) =
      let params = Inputs.params in
      let scale i x = Curve.scale_field params.(i) x in
      fold.fold ~f:(update ~scale) ~init:t0

    let update_fold_fun_ref = ref update_fold_unchunked

    let set_chunked_fold b =
      if b then update_fold_fun_ref := update_fold_chunked
      else update_fold_fun_ref := update_fold_unchunked

    let update_fold t fold = !update_fold_fun_ref t fold

    let acc t =
      match t.acc_finalized with
      | Some acc -> acc
      | None ->
          let result =
            let scale =
              if Lazy.is_val Inputs.window_tables then fun i x ->
                Curve.Window_table.scale_field
                  (Lazy.force Inputs.window_tables).(i)
                  x
              else fun i x -> Curve.scale_field Inputs.params.(i) x
            in
            if t.scalar_triples_consumed > 0 then
              Curve.add t.acc (scale t.scalar_chunks_consumed t.scalar_acc)
            else t.acc
          in
          t.acc_finalized <- Some result ;
          result

    let triples_consumed t =
      t.scalar_triples_consumed
      + (scalar_size_in_triples * t.scalar_chunks_consumed)

    let acc_of_sections =
      let module Acc = struct
        type t = {triples_consumed: int; acc: Curve.t}
      end in
      let get_acc = acc in
      fun secs ->
        let open Acc in
        let {acc; _} =
          List.fold secs ~init:{triples_consumed= 0; acc= Curve.zero}
            ~f:(fun acc sec ->
              match sec with
              | `Acc (acc', n) ->
                  { acc= Curve.add acc' acc.acc
                  ; triples_consumed= acc.triples_consumed + n }
              | `Skip n -> {acc with triples_consumed= acc.triples_consumed + n}
              | `Data ts ->
                  let t =
                    update_fold
                      (create ~triples_consumed:acc.triples_consumed
                         ~init:acc.acc ())
                      ts
                  in
                  { acc= get_acc t
                  ; triples_consumed=
                      t.scalar_triples_consumed
                      + (scalar_size_in_triples * t.scalar_chunks_consumed) }
          )
        in
        acc

    let gen_input max_length =
      let open Quickcheck.Generator in
      let open Let_syntax in
      let%bind n = Int.gen_incl 0 max_length in
      List.gen_with_length n (tuple3 bool bool bool)

<<<<<<< HEAD
=======
    (*
>>>>>>> 523a1077
    let%test_unit "scalar_acc computed correctly" =
      let scalar_of_triples ts =
        List.mapi ts ~f:(fun i t ->
            Scalar_field.mul
              (local_function ~negate:Scalar_field.negate ~add:Scalar_field.add
                 t Scalar_field.one)
              (pow2 (4 * i)) )
        |> List.fold ~f:Scalar_field.add ~init:Scalar_field.zero
      in
<<<<<<< HEAD
      Quickcheck.test ~trials:20 (gen_input 500) ~f:(fun input ->
=======
      Quickcheck.test ~trials:5 (gen_input 500) ~f:(fun input ->
>>>>>>> 523a1077
          let t = update_fold (create ()) (Fold.of_list input) in
          let n = List.length input in
          [%test_eq: int] t.scalar_chunks_consumed (n / scalar_size_in_triples) ;
          [%test_eq: int] t.scalar_triples_consumed
            (n mod scalar_size_in_triples) ;
          let remainder =
            List.drop input (scalar_size_in_triples * t.scalar_chunks_consumed)
          in
          let module F = struct
            include Scalar_field

            let compare x y = if equal x y then 0 else 1
          end in
          [%test_eq: F.t] t.scalar_acc (scalar_of_triples remainder) )
<<<<<<< HEAD

    let%test_unit "params-windows consistency" =
      let tables = Lazy.force Inputs.window_tables in
      let module G = struct
        include Curve

        let compare x y = if equal x y then 0 else 1
      end in
      Array.iter2_exn tables Inputs.params ~f:(fun t p ->
          [%test_eq: G.t] p (G.Window_table.scale_field t Scalar_field.one) )

=======
*)
    (*
>>>>>>> 523a1077
    let%test_unit "chunked-is-correct" =
      let max_length = 300 in
      let naive_params =
        let scalars_needed =
          (max_length + scalar_size_in_triples - 1) / scalar_size_in_triples
        in
<<<<<<< HEAD
        List.init scalars_needed ~f:(fun i ->
            List.init scalar_size_in_triples ~f:(fun j ->
                Curve.scale_field Inputs.params.(i) (pow2 (4 * j)) ) )
        |> List.concat |> Array.of_list
=======
        let open Sequence in
        init scalars_needed ~f:(fun i -> Inputs.params.(i))
        |> concat_map ~f:(fun g ->
               take
                 (unfold ~init:g ~f:(fun g ->
                      Some (g, sixteen_times ~add:Curve.add g) ))
                 scalar_size_in_triples )
        |> to_array
>>>>>>> 523a1077
      in
      let naive triples =
        List.foldi triples ~init:Curve.zero ~f:(fun i acc triple ->
            Curve.add acc
              (local_function ~negate:Curve.negate ~add:Curve.add triple
                 naive_params.(i)) )
      in
      let module G = struct
        include Curve

        let compare x y = if equal x y then 0 else 1
      end in
<<<<<<< HEAD
      Quickcheck.test (gen_input max_length) ~f:(fun ts ->
          [%test_eq: G.t] (naive ts)
            (acc (update_fold_chunked (create ()) (Fold.of_list ts))) )

=======
      Quickcheck.test ~trials:5 (gen_input max_length) ~f:(fun ts ->
          [%test_eq: G.t] (naive ts)
            (acc (update_fold_chunked (create ()) (Fold.of_list ts))) )

*)
>>>>>>> 523a1077
    [%%endif]

    let digest t =
      let x, _y = Curve.to_affine_coordinates (acc t) in
      x

    let salt s = update_fold_unchunked (create ()) (Fold.string_triples s)
  end

  let hash_fold s fold = State.update_fold s fold

  let digest_fold s fold = State.digest (hash_fold s fold)
end<|MERGE_RESOLUTION|>--- conflicted
+++ resolved
@@ -204,10 +204,7 @@
       let x8 = x4 + x4 in
       x8 + x8
 
-<<<<<<< HEAD
-=======
     (*
->>>>>>> 523a1077
     let%test_unit "sixteen_times" =
       let module F = struct
         include Scalar_field
@@ -216,10 +213,7 @@
       end in
       let x = F.random () in
       [%test_eq: F.t] F.(mul (of_int 16) x) (sixteen_times ~add:F.add x)
-<<<<<<< HEAD
-=======
        *)
->>>>>>> 523a1077
 
     let update ~(scale : int -> Scalar_field.t -> Curve.t) (t : t) triple =
       let term =
@@ -351,10 +345,7 @@
       let%bind n = Int.gen_incl 0 max_length in
       List.gen_with_length n (tuple3 bool bool bool)
 
-<<<<<<< HEAD
-=======
     (*
->>>>>>> 523a1077
     let%test_unit "scalar_acc computed correctly" =
       let scalar_of_triples ts =
         List.mapi ts ~f:(fun i t ->
@@ -364,11 +355,7 @@
               (pow2 (4 * i)) )
         |> List.fold ~f:Scalar_field.add ~init:Scalar_field.zero
       in
-<<<<<<< HEAD
-      Quickcheck.test ~trials:20 (gen_input 500) ~f:(fun input ->
-=======
       Quickcheck.test ~trials:5 (gen_input 500) ~f:(fun input ->
->>>>>>> 523a1077
           let t = update_fold (create ()) (Fold.of_list input) in
           let n = List.length input in
           [%test_eq: int] t.scalar_chunks_consumed (n / scalar_size_in_triples) ;
@@ -383,34 +370,14 @@
             let compare x y = if equal x y then 0 else 1
           end in
           [%test_eq: F.t] t.scalar_acc (scalar_of_triples remainder) )
-<<<<<<< HEAD
-
-    let%test_unit "params-windows consistency" =
-      let tables = Lazy.force Inputs.window_tables in
-      let module G = struct
-        include Curve
-
-        let compare x y = if equal x y then 0 else 1
-      end in
-      Array.iter2_exn tables Inputs.params ~f:(fun t p ->
-          [%test_eq: G.t] p (G.Window_table.scale_field t Scalar_field.one) )
-
-=======
 *)
     (*
->>>>>>> 523a1077
     let%test_unit "chunked-is-correct" =
       let max_length = 300 in
       let naive_params =
         let scalars_needed =
           (max_length + scalar_size_in_triples - 1) / scalar_size_in_triples
         in
-<<<<<<< HEAD
-        List.init scalars_needed ~f:(fun i ->
-            List.init scalar_size_in_triples ~f:(fun j ->
-                Curve.scale_field Inputs.params.(i) (pow2 (4 * j)) ) )
-        |> List.concat |> Array.of_list
-=======
         let open Sequence in
         init scalars_needed ~f:(fun i -> Inputs.params.(i))
         |> concat_map ~f:(fun g ->
@@ -419,7 +386,6 @@
                       Some (g, sixteen_times ~add:Curve.add g) ))
                  scalar_size_in_triples )
         |> to_array
->>>>>>> 523a1077
       in
       let naive triples =
         List.foldi triples ~init:Curve.zero ~f:(fun i acc triple ->
@@ -432,18 +398,11 @@
 
         let compare x y = if equal x y then 0 else 1
       end in
-<<<<<<< HEAD
-      Quickcheck.test (gen_input max_length) ~f:(fun ts ->
-          [%test_eq: G.t] (naive ts)
-            (acc (update_fold_chunked (create ()) (Fold.of_list ts))) )
-
-=======
       Quickcheck.test ~trials:5 (gen_input max_length) ~f:(fun ts ->
           [%test_eq: G.t] (naive ts)
             (acc (update_fold_chunked (create ()) (Fold.of_list ts))) )
 
 *)
->>>>>>> 523a1077
     [%%endif]
 
     let digest t =
