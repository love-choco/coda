open Core
open Async
open Pipe_lib
open O1trace

module type Inputs_intf = sig
  include Protocols.Coda_pow.Inputs_intf

  module Ledger_db : sig
    type t
  end

  module Masked_ledger : sig
    type t
  end

  module Transition_frontier :
    Protocols.Coda_transition_frontier.Transition_frontier_intf
    with type state_hash := Protocol_state_hash.t
     and type external_transition_verified := External_transition.Verified.t
     and type ledger_database := Ledger_db.t
     and type staged_ledger := Staged_ledger.t
     and type staged_ledger_diff := Staged_ledger_diff.t
     and type transaction_snark_scan_state := Staged_ledger.Scan_state.t
     and type masked_ledger := Masked_ledger.t
     and type consensus_local_state := Consensus.Local_state.t
     and type user_command := User_command.t

  module Transaction_pool :
    Coda_lib.Transaction_pool_read_intf
    with type transaction_with_valid_signature :=
                User_command.With_valid_signature.t

  module Prover : sig
    val prove :
         prev_state:Consensus_mechanism.Protocol_state.value
      -> prev_state_proof:Protocol_state_proof.t
      -> next_state:Consensus_mechanism.Protocol_state.value
      -> Internal_transition.t
      -> Pending_coinbase.t
      -> Protocol_state_proof.t Deferred.Or_error.t
  end
end

module Agent : sig
  type 'a t

  val create : f:('a -> 'b) -> 'a Linear_pipe.Reader.t -> 'b t

  val get : 'a t -> 'a option

  val with_value : f:('a -> unit) -> 'a t -> unit
end = struct
  type 'a t = {signal: unit Ivar.t; mutable value: 'a option}

  let create ~(f : 'a -> 'b) (reader : 'a Linear_pipe.Reader.t) : 'b t =
    let t = {signal= Ivar.create (); value= None} in
    don't_wait_for
      (Linear_pipe.iter reader ~f:(fun x ->
           let old_value = t.value in
           t.value <- Some (f x) ;
           if old_value = None then Ivar.fill t.signal () ;
           return () )) ;
    t

  let get t = t.value

  let rec with_value ~f t =
    match t.value with
    | Some x -> f x
    | None -> don't_wait_for (Ivar.read t.signal >>| fun () -> with_value ~f t)
end

module Singleton_supervisor : sig
  type ('data, 'a) t

  val create :
    task:(unit Ivar.t -> 'data -> ('a, unit) Interruptible.t) -> ('data, 'a) t

  val cancel : (_, _) t -> unit

  val dispatch : ('data, 'a) t -> 'data -> ('a, unit) Interruptible.t
end = struct
  type ('data, 'a) t =
    { mutable task: (unit Ivar.t * ('a, unit) Interruptible.t) option
    ; f: unit Ivar.t -> 'data -> ('a, unit) Interruptible.t }

  let create ~task = {task= None; f= task}

  let cancel t =
    match t.task with
    | Some (ivar, _) ->
        Ivar.fill ivar () ;
        t.task <- None
    | None -> ()

  let dispatch t data =
    cancel t ;
    let ivar = Ivar.create () in
    let interruptible =
      let open Interruptible.Let_syntax in
      t.f ivar data
      >>| fun x ->
      t.task <- None ;
      x
    in
    t.task <- Some (ivar, interruptible) ;
    interruptible
end

module Make (Inputs : Inputs_intf) :
  Coda_lib.Proposer_intf
  with type external_transition := Inputs.External_transition.t
   and type external_transition_verified :=
              Inputs.External_transition.Verified.t
   and type state_hash := Inputs.Protocol_state_hash.t
   and type ledger_hash := Inputs.Ledger_hash.t
   and type staged_ledger := Inputs.Staged_ledger.t
   and type transaction := Inputs.User_command.With_valid_signature.t
   and type protocol_state := Inputs.Consensus_mechanism.Protocol_state.value
   and type protocol_state_proof := Inputs.Protocol_state_proof.t
   and type consensus_local_state := Inputs.Consensus_mechanism.Local_state.t
   and type completed_work_statement :=
              Inputs.Transaction_snark_work.Statement.t
   and type completed_work_checked := Inputs.Transaction_snark_work.Checked.t
   and type time_controller := Inputs.Time.Controller.t
   and type keypair := Inputs.Keypair.t
   and type transition_frontier := Inputs.Transition_frontier.t
   and type transaction_pool := Inputs.Transaction_pool.t
   and type time := Inputs.Time.t = struct
  open Inputs
  open Consensus_mechanism

  let time_to_ms = Fn.compose Time.Span.to_ms Time.to_span_since_epoch

  let time_of_ms = Fn.compose Time.of_span_since_epoch Time.Span.of_ms

  let lift_sync f =
    Interruptible.uninterruptible
      (Deferred.create (fun ivar -> Ivar.fill ivar (f ())))

  module Singleton_scheduler : sig
    type t

    val create : Time.Controller.t -> t

    val schedule : t -> Time.t -> f:(unit -> unit) -> unit
  end = struct
    type t =
      { mutable timeout: unit Time.Timeout.t option
      ; time_controller: Time.Controller.t }

    let create time_controller = {time_controller; timeout= None}

    let cancel t =
      match t.timeout with
      | Some timeout ->
          Time.Timeout.cancel t.time_controller timeout () ;
          t.timeout <- None
      | None -> ()

    let schedule t time ~f =
      cancel t ;
      let span_till_time = Time.diff time (Time.now t.time_controller) in
      let timeout =
        Time.Timeout.create t.time_controller span_till_time ~f:(fun _ ->
            t.timeout <- None ;
            f () )
      in
      t.timeout <- Some timeout
  end

  let generate_next_state ~previous_protocol_state ~time_controller
      ~staged_ledger ~transactions ~get_completed_work ~logger
      ~(keypair : Keypair.t) ~proposal_data =
    let open Interruptible.Let_syntax in
    let%bind ( diff
             , next_staged_ledger_hash
             , ledger_proof_opt
             , pending_coinbase_state ) =
      Interruptible.uninterruptible
        (let open Deferred.Let_syntax in
        let diff =
          measure "create_diff" (fun () ->
              Staged_ledger.create_diff staged_ledger
                ~self:(Public_key.compress keypair.public_key)
                ~logger ~transactions_by_fee:transactions ~get_completed_work
          )
        in
        let%map ( `Hash_after_applying next_staged_ledger_hash
                , `Ledger_proof ledger_proof_opt
                , `Staged_ledger _transitioned_staged_ledger
                , `Pending_coinbase_update pending_coinbase_state ) =
          let%map or_error =
            Staged_ledger.apply_diff_unchecked staged_ledger diff
          in
          Or_error.ok_exn or_error
        in
        (*staged_ledger remains unchanged and transitioned_staged_ledger is discarded because the external transtion created out of this diff will be applied in Transition_frontier*)
        ( diff
        , next_staged_ledger_hash
        , ledger_proof_opt
        , pending_coinbase_state ))
    in
    let%bind protocol_state, consensus_transition_data =
      lift_sync (fun () ->
          let previous_ledger_hash =
            previous_protocol_state |> Protocol_state.blockchain_state
            |> Blockchain_state.snarked_ledger_hash
          in
          let next_ledger_hash =
            Option.value_map ledger_proof_opt
              ~f:(fun (proof, _) ->
                Ledger_proof.statement proof |> Ledger_proof.statement_target
                )
              ~default:previous_ledger_hash
          in
          let supply_increase =
            Option.value_map ledger_proof_opt
              ~f:(fun (proof, _) ->
                (Ledger_proof.statement proof).supply_increase )
              ~default:Currency.Amount.zero
          in
          let blockchain_state =
            Blockchain_state.create_value ~timestamp:(Time.now time_controller)
              ~snarked_ledger_hash:next_ledger_hash
              ~staged_ledger_hash:next_staged_ledger_hash
              ~pending_coinbase_hash:
                (Pending_coinbase_update.new_root pending_coinbase_state)
          in
          let time =
            Time.now time_controller |> Time.to_span_since_epoch
            |> Time.Span.to_ms
          in
          measure "consensus generate_transition" (fun () ->
              Consensus_mechanism.generate_transition ~previous_protocol_state
                ~blockchain_state ~time ~proposal_data
                ~transactions:
                  ( Staged_ledger_diff.With_valid_signatures_and_proofs
                    .user_commands diff
                    :> User_command.t list )
                ~snarked_ledger_hash:previous_ledger_hash ~supply_increase
                ~logger ) )
    in
    lift_sync (fun () ->
        measure "making Snark and Internal transitions" (fun () ->
            let snark_transition =
              Snark_transition.create_value
                ?sok_digest:
                  (Option.map ledger_proof_opt ~f:(fun (proof, _) ->
                       Ledger_proof.sok_digest proof ))
                ?ledger_proof:
                  (Option.map ledger_proof_opt ~f:(fun (proof, _) ->
                       Ledger_proof.underlying_proof proof ))
                ~supply_increase:
                  (Option.value_map ~default:Currency.Amount.zero
                     ~f:(fun (proof, _) ->
                       (Ledger_proof.statement proof).supply_increase )
                     ledger_proof_opt)
                ~blockchain_state:
                  (Protocol_state.blockchain_state protocol_state)
                ~consensus_data:consensus_transition_data ()
                ~pending_coinbase_state
            in
            let internal_transition =
              Internal_transition.create ~snark_transition
                ~prover_state:(Proposal_data.prover_state proposal_data)
                ~staged_ledger_diff:(Staged_ledger_diff.forget diff)
            in
            Some
              ( protocol_state
              , internal_transition
              , Staged_ledger.pending_coinbase_collection staged_ledger ) ) )

  let run ~parent_log ~get_completed_work ~transaction_pool ~time_controller
      ~keypair ~consensus_local_state ~frontier_reader ~transition_writer =
    trace_task "proposer" (fun () ->
        let logger = Logger.child parent_log __MODULE__ in
        let log_bootstrap_mode () =
          Logger.info logger
            "Bootstrapping right now. Cannot generate new blockchains or \
             schedule event"
        in
        let module Breadcrumb = Transition_frontier.Breadcrumb in
        let propose ivar proposal_data =
          let open Interruptible.Let_syntax in
          match Broadcast_pipe.Reader.peek frontier_reader with
          | None -> Interruptible.return (log_bootstrap_mode ())
          | Some frontier -> (
              let crumb = Transition_frontier.best_tip frontier in
              Logger.trace logger
                !"Begining to propose off of crumb %{sexp: Breadcrumb.t}%!"
                crumb ;
              Core.printf !"%!" ;
              let previous_protocol_state, previous_protocol_state_proof =
                let transition : External_transition.Verified.t =
                  (Breadcrumb.transition_with_hash crumb).data
                in
                ( External_transition.Verified.protocol_state transition
                , External_transition.Verified.protocol_state_proof transition
                )
              in
              trace_event "waiting for ivar..." ;
              let%bind () =
                Interruptible.lift (Deferred.return ()) (Ivar.read ivar)
              in
              let%bind next_state_opt =
                generate_next_state ~proposal_data ~previous_protocol_state
                  ~time_controller
                  ~staged_ledger:(Breadcrumb.staged_ledger crumb)
                  ~transactions:
                    (Transaction_pool.transactions transaction_pool)
                  ~get_completed_work ~logger ~keypair
              in
              trace_event "next state generated" ;
              match next_state_opt with
              | None -> Interruptible.return ()
<<<<<<< HEAD
              | Some
                  ( protocol_state
                  , internal_transition
                  , pending_coinbase_witness ) ->
=======
              | Some (protocol_state, internal_transition) ->
                  Debug_assert.debug_assert (fun () ->
                      let logger = Logger.child logger "Assert_selection" in
                      [%test_result: [`Take | `Keep]]
                        (Consensus_mechanism.select
                           ~existing:
                             ( previous_protocol_state
                             |> Protocol_state.consensus_state )
                           ~candidate:
                             (protocol_state |> Protocol_state.consensus_state)
                           ~logger)
                        ~expect:`Take
                        ~message:
                          "newly generated consensus states should be \
                           selected over their parent" ;
                      let root_consensus_state =
                        Transition_frontier.root frontier
                        |> (fun x -> (Breadcrumb.transition_with_hash x).data)
                        |> External_transition.Verified.protocol_state
                        |> Protocol_state.consensus_state
                      in
                      [%test_result: [`Take | `Keep]]
                        (Consensus_mechanism.select
                           ~existing:root_consensus_state
                           ~candidate:
                             (protocol_state |> Protocol_state.consensus_state)
                           ~logger)
                        ~expect:`Take
                        ~message:
                          "newly generated consensus states should be \
                           selected over the tf root" ) ;
>>>>>>> 6f7a99ea
                  Interruptible.uninterruptible
                    (let open Deferred.Let_syntax in
                    let t0 = Time.now time_controller in
                    match%bind
                      measure "proving state transition valid" (fun () ->
                          Prover.prove ~prev_state:previous_protocol_state
                            ~prev_state_proof:previous_protocol_state_proof
                            ~next_state:protocol_state internal_transition
                            pending_coinbase_witness )
                    with
                    | Error err ->
                        Logger.error logger
                          "failed to prove generated protocol state: %s"
                          (Error.to_string_hum err) ;
                        return ()
                    | Ok protocol_state_proof ->
                        let span = Time.diff (Time.now time_controller) t0 in
                        Logger.info logger
                          !"Protocol_state_proof proving time took: %{sexp: \
                            int64}ms\n\
                            %!"
                          (Time.Span.to_ms span) ;
                        (* since we generated this transition, we do not need to verify it *)
                        let (`I_swear_this_is_safe_see_my_comment
                              external_transition) =
                          External_transition.to_verified
                            (External_transition.create ~protocol_state
                               ~protocol_state_proof
                               ~staged_ledger_diff:
                                 (Internal_transition.staged_ledger_diff
                                    internal_transition))
                        in
                        let external_transition_with_hash =
                          { With_hash.hash= Protocol_state.hash protocol_state
                          ; data= external_transition }
                        in
                        Strict_pipe.Writer.write transition_writer
                          external_transition_with_hash) )
        in
        let proposal_supervisor = Singleton_supervisor.create ~task:propose in
        let scheduler = Singleton_scheduler.create time_controller in
        let rec check_for_proposal () =
          trace_recurring_task "check for proposal" (fun () ->
              match Broadcast_pipe.Reader.peek frontier_reader with
              | None -> log_bootstrap_mode ()
              | Some transition_frontier -> (
                  let breadcrumb =
                    Transition_frontier.best_tip transition_frontier
                  in
                  let transition =
                    (Breadcrumb.transition_with_hash breadcrumb).data
                  in
                  let protocol_state =
                    External_transition.Verified.protocol_state transition
                  in
                  match
                    measure "asking conensus what to do" (fun () ->
                        Consensus_mechanism.next_proposal
                          (time_to_ms (Time.now time_controller))
                          (Protocol_state.consensus_state protocol_state)
                          ~local_state:consensus_local_state ~keypair ~logger
                    )
                  with
                  | `Check_again time ->
                      Singleton_scheduler.schedule scheduler (time_of_ms time)
                        ~f:check_for_proposal
                  | `Propose_now data ->
                      Interruptible.finally
                        (Singleton_supervisor.dispatch proposal_supervisor data)
                        ~f:check_for_proposal
                      |> ignore
                  | `Propose (time, data) ->
                      Singleton_scheduler.schedule scheduler (time_of_ms time)
                        ~f:(fun () ->
                          ignore
                            (Interruptible.finally
                               (Singleton_supervisor.dispatch
                                  proposal_supervisor data)
                               ~f:check_for_proposal) ) ) )
        in
        check_for_proposal () )
end<|MERGE_RESOLUTION|>--- conflicted
+++ resolved
@@ -315,13 +315,10 @@
               trace_event "next state generated" ;
               match next_state_opt with
               | None -> Interruptible.return ()
-<<<<<<< HEAD
               | Some
                   ( protocol_state
                   , internal_transition
                   , pending_coinbase_witness ) ->
-=======
-              | Some (protocol_state, internal_transition) ->
                   Debug_assert.debug_assert (fun () ->
                       let logger = Logger.child logger "Assert_selection" in
                       [%test_result: [`Take | `Keep]]
@@ -352,7 +349,6 @@
                         ~message:
                           "newly generated consensus states should be \
                            selected over the tf root" ) ;
->>>>>>> 6f7a99ea
                   Interruptible.uninterruptible
                     (let open Deferred.Let_syntax in
                     let t0 = Time.now time_controller in
