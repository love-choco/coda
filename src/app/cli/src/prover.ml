--- conflicted
+++ resolved
@@ -58,53 +58,6 @@
        Transaction_snark.Verification.Make (struct
          let keys = Keys.transaction_snark_keys
        end) in
-<<<<<<< HEAD
-       let module M = struct
-         open Snark_params
-         open Keys
-         module Consensus_mechanism = Consensus
-         module Transaction_snark = Transaction_snark
-         module Blockchain_state = Blockchain_state.Make (Consensus)
-         module State = Blockchain_state.Make_update (Transaction_snark)
-
-         let wrap hash proof =
-           let module Wrap = Keys.Wrap in
-           Tock.prove
-             (Tock.Keypair.pk Wrap.keys)
-             Wrap.input {Wrap.Prover_state.proof} Wrap.main
-             (Wrap_input.of_tick_field hash)
-
-         (*Create a blockchain proof*)
-         let extend_blockchain (chain : Blockchain.t)
-             (next_state : Consensus.Protocol_state.value)
-             (block : Consensus.Snark_transition.value) state_for_handler =
-           let next_state_top_hash = Keys.Step.instance_hash next_state in
-           let prover_state =
-             { Keys.Step.Prover_state.prev_proof= chain.proof
-             ; wrap_vk= Tock.Keypair.vk Keys.Wrap.keys
-             ; prev_state= chain.state
-             ; update= block }
-           in
-           let main x =
-             Tick.handle (Keys.Step.main x)
-               (Consensus_mechanism.Prover_state.handler state_for_handler)
-           in
-           let prev_proof =
-             Tick.prove
-               (Tick.Keypair.pk Keys.Step.keys)
-               (Keys.Step.input ()) prover_state main next_state_top_hash
-           in
-           { Blockchain.state= next_state
-           ; proof= wrap next_state_top_hash prev_proof }
-
-         let verify state proof =
-           Tock.verify proof
-             (Tock.Keypair.vk Wrap.keys)
-             Wrap.input
-             (Wrap_input.of_tick_field (Keys.Step.instance_hash state))
-       end in
-       (module M : S))
-=======
        let m =
          match Coda_compile_config.proof_level with
          | "full" ->
@@ -208,7 +161,6 @@
          | _ -> failwith "unknown proof_level set in compile config"
        in
        m)
->>>>>>> 60ec8f84
 
   let get = Fn.id
 end
@@ -228,12 +180,6 @@
         let%map (module W) = Worker_state.get w in
         `Initialized )
 
-<<<<<<< HEAD
-  (*[%%if
-  with_snark]*)
-
-=======
->>>>>>> 60ec8f84
   let extend_blockchain =
     create
       [%bin_type_class:
@@ -254,33 +200,6 @@
     create Blockchain.bin_t bin_bool (fun w {Blockchain.state; proof} ->
         let%map (module W) = Worker_state.get w in
         W.verify state proof )
-<<<<<<< HEAD
-
-  (*[%%else]
-
-  let extend_blockchain =
-    create
-      [%bin_type_class:
-        Blockchain.t
-        * Consensus_mechanism.Protocol_state.value
-        * Consensus_mechanism.Snark_transition.value
-        * Consensus_mechanism.Prover_state.t] Blockchain.bin_t
-      (fun w
-      ( {Blockchain.state= prev_state; proof= prev_proof}
-      , next_state
-      , transition
-      , prover_state )
-      ->
-        let proof = Precomputed_values.base_proof in
-        Deferred.return {Blockchain.proof; state= next_state} )
-
-  let verify_blockchain =
-    create Blockchain.bin_t bin_bool (fun w {Blockchain.state; proof} ->
-        Deferred.return true )
-
-  [%%endif]*)
-=======
->>>>>>> 60ec8f84
 end
 
 module Worker = struct
